--- conflicted
+++ resolved
@@ -273,26 +273,16 @@
     return flux, weight
 
 
-<<<<<<< HEAD
 def coalesce_visibility(vis: Visibility, params={}) -> Visibility:
     """ Coalesce visibilities in time and frequency according to baseline length
     
     Creates new Visibility by averaging in time and frequency
     
     :param vis: Visibility to be coalesced
-=======
-def average_visibility(vis: Visibility, params={}) -> Visibility:
-    """ Average visibility in time and frequency
-
-    Creates new Visibility by averaging in time and frequency
-
-    :param vis: Visibility to be averaged
->>>>>>> dc9f4cdf
     :type Visibility:
     :returns: Visibility after coalescing
     """
-<<<<<<< HEAD
-    print("visibility_operations.coalesce_visibility: not yet implemented")
+    log.error("visibility_operations.average_visibility: not yet implemented")
     return vis
 
 
@@ -303,28 +293,12 @@
     of baseline length.
     
     :param vis: Visibility to be de-coalesced
-=======
-    log.error("visibility_operations.average_visibility: not yet implemented")
-    return vis
-
-
-def de_average_visibility(vis: Visibility, vistemplate: Visibility, params={}) -> Visibility:
-    """ De-average visibility in time and frequency i.e. replicate to template Visibility
-
-    This is the opposite of averaging - the Visibility is expanded into the template format.
-
-    :param vis: Visibility to be de-averaged
->>>>>>> dc9f4cdf
     :type Visibility: Visibility
     :param vistemplate: template Visibility
     :type Visibility: Visibility
     :returns: Visibility after de-coalescing
     """
-<<<<<<< HEAD
-    print("visibility_operations.de_coalesce_visibility: not yet implemented")
-=======
     log.error("visibility_operations.de_average_visibility: not yet implemented")
->>>>>>> dc9f4cdf
     return vis
 
 
@@ -335,10 +309,5 @@
     :type Visibility:
     :returns: AQ
     """
-<<<<<<< HEAD
-    print("visibility_operations.aq_visibility: not yet implemented")
-    return QA()
-=======
     log.error("visibility_operations.aq_visibility: not yet implemented")
-    return AQ()
->>>>>>> dc9f4cdf
+    return AQ()